--- conflicted
+++ resolved
@@ -206,18 +206,11 @@
 
 (defun circadian-sunrise ()
   "Get clean sunrise time string from Emacs' `sunset-sunrise'`."
-<<<<<<< HEAD
-  (let ((sunrise-numeric (cl-first (cl-first (solar-sunrise-sunset (calendar-current-date))))))
-    (if (equal nil sunrise-numeric)
-        (error "No valid sunrise from solar-sunrise-sunset, consider using fixed time strings, e.g. (setq circadian-themes '((\"9:00\" . wombat) (\"20:00\" . tango)))")
-      (circadian--frac-to-time sunrise-numeric))))
-=======
   (let ((solar-result (solar-sunrise-sunset (calendar-current-date))))
     (let ((sunrise-numeric (cl-first (cl-first solar-result))))
       (if (equal nil sunrise-numeric)
           (error "[circadian.el/ERROR] No valid sunrise from solar-sunrise-sunset, consider using fixed time strings, e.g. (setq circadian-themes '((\"9:00\" . wombat) (\"20:00\" . tango)))")
         (circadian--frac-to-time sunrise-numeric)))))
->>>>>>> ed24f8d3
 
 (defun circadian-sunset ()
   "Get clean sunset time string from Emacs' `sunset-sunrise'`."
@@ -236,21 +229,13 @@
   (cond ((cl-equalp input :sunrise)
          (let  ((sunrise (circadian-sunrise)))
            (if (equal sunrise nil)
-<<<<<<< HEAD
-               (error "Could not get valid sunset time — check your time zone settings"))
-=======
                (error "[circadian.el/ERROR] Could not get valid sunset time — check your time zone settings"))
->>>>>>> ed24f8d3
            sunrise))
 
         ((cl-equalp input :sunset)
          (let ((sunset (circadian-sunset)))
            (if (equal sunset nil)
-<<<<<<< HEAD
-               (error "Could not get valid sunset time — check your time zone settings"))
-=======
                (error "[circadian.el/ERROR] Could not get valid sunset time — check your time zone settings"))
->>>>>>> ed24f8d3
            sunset))
 
         ((stringp input) (circadian--string-to-time input))))
