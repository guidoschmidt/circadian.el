;;; circadian.el-test.el --- Tests for circadian.el
;;; Commentary:

;;; Code:
(require 'cl-lib)
(require 'el-mock)
(require 'benchmark)

(load (expand-file-name "circadian.el" default-directory))


(ert-deftest test-circadian-check-calendar ()
  "Test `circadian-check-calendar'."
  ;; (should (equal nil (circadian-check-calendar)))
  (setq calendar-latitude 49.0)
  (setq calendar-longitude 8.5)
  (should (not (equal nil (circadian-check-calendar)))))

(ert-deftest test-circadian-filter-and-activate-themes ()
  "Test filtering of `circadian-themes' list`."
  (setq circadian-themes '(("5:01"  . wombat)
                           ("14:47" . tango)
                           ("23:59" . adwaita)))
  (setq circadian-themes-parsed (circadian-themes-parse))

  ;; Before 5:01
  (let ((time-now '(4 10)))
    (should (equal 0 (length (circadian-filter-inactivate-themes
                              circadian-themes-parsed
                              time-now)))))
  (with-mock
   (stub circadian-now-time => '(5 0 0))
   (circadian-activate-latest-theme)
   (should (equal 'adwaita (cl-first custom-enabled-themes))))

  ;; After 5:01, before 14:47
  (let ((time-now '(5 2)))
    (should (equal 1 (length (circadian-filter-inactivate-themes
                              circadian-themes-parsed
                              time-now)))))
  (with-mock
   (stub circadian-now-time => '(5 2 0))
   (circadian-activate-latest-theme)
   (should (equal 'wombat (cl-first custom-enabled-themes))))

  ;; After 14:47, before 23:59
  (let ((time-now '(14 47)))
    (should (equal 2 (length (circadian-filter-inactivate-themes
                              circadian-themes-parsed
                              time-now)))))
  (with-mock
   (stub circadian-now-time => '(14 47 1))
   (circadian-activate-latest-theme)
   (should (equal 'tango (cl-first custom-enabled-themes))))

  ;; After 23:59
  (let ((time-now '(23 59)))
    (should (equal 3 (length (circadian-filter-inactivate-themes
                              circadian-themes-parsed
                              time-now)))))
  (with-mock
   (stub circadian-now-time => '(23 59 15))
   (circadian-activate-latest-theme)
   (should (equal 'adwaita (cl-first custom-enabled-themes))))

  ;; Surpassing midnight
  (let ((time-now '(0 2)))
    (should (equal 0 (length (circadian-filter-inactivate-themes
                              circadian-themes-parsed
                              time-now)))))
  (with-mock
   (stub circadian-now-time => '(0 2 10))
   (circadian-activate-latest-theme)
   (should (equal 'adwaita (cl-first custom-enabled-themes)))))



(ert-deftest test-circadian-activate-latest-theme ()
  "Test `circadian-activate-latest-theme' used in `circadian-setup'."
  ;; (print "→ TEST: circadian-activate-latest-theme")
  (setq circadian-themes '(("7:00" . wombat)
                           ("16:00" . tango)))
  (with-mock
   (stub circadian-now-time => '(7 21 0))
   (circadian-activate-latest-theme)
   (should (equal 'wombat (cl-first custom-enabled-themes))))
  (with-mock
   (stub circadian-now-time => '(17 0 0))
   (circadian-activate-latest-theme)
   (should (equal 'tango (cl-first custom-enabled-themes)))))



(ert-deftest test-circadian-sunrise-sunset ()
  "Test :sunrise and :sunset keywords for theme switching.
@TODO currently failing, needs a fix"
<<<<<<< HEAD
  (setq calendar-latitude 49.329896)
  (setq calendar-longitude 8.570925)

  (should (equal t (circadian-check-calendar)))
  
  (setq circadian-themes '((:sunrise . wombat)
                           (:sunset  . adwaita)))
  (circadian-setup)

  ;; Test if sunrise theme was activated
  (with-mock
   (stub circadian-now-time => '(12 21 0))
   (circadian-activate-latest-theme)
   (should (equal 'wombat (cl-first custom-enabled-themes))))
   
  ;; Test if sunset theme was activated
  (with-mock
   (stub circadian-now-time => '(23 50 0))
   (circadian-activate-latest-theme)
   (should (equal 'adwaita (cl-first custom-enabled-themes)))))
=======
  (with-mock
   (setq calendar-latitude 49.329896)
   (setq calendar-longitude 8.570925)
   (setq circadian-themes '((:sunrise . adwaita)
                            (:sunset  . wombat)))
   (stub circadian-now-time => '(14 21 0))
   (circadian-activate-latest-theme)
   (should (equal 'adwaita (cl-first custom-enabled-themes)))

   (stub circadian-now-time => '(22 30 0))
   (circadian-activate-latest-theme)
   (should (equal 'wombat (cl-first custom-enabled-themes)))))
>>>>>>> ed24f8d3



(ert-deftest test-circadian-sunrise-sunset-timezones ()
  "Test :sunrise and :sunset for different time zones (TODO)."
  ;; (print "→ TEST: sunrise/sunset (New York Time Zone)")
  (setq calendar-latitude   40.712775)
  (setq calendar-longitude -74.005973)
  (setq calendar-time-zone -360)
  (setq circadian-themes '((:sunrise . wombat)
                           (:sunset . adwaita)))
  (with-mock
   (stub circadian-now-time => '(12 0 0))
   (circadian-activate-latest-theme)
   (should (equal 'wombat (cl-first custom-enabled-themes)))))



(ert-deftest test-circadian-time-comparisons ()
  "Test comparison of time strings.
Time A: 17:59
Time B: 17:58
B should be earlier than A
=> `circadian-a-earlier-b-p' should return t."
  ;; (print "→ TEST: time comparisons")
  (should (equal t (circadian-a-earlier-b-p '(7 50) '(7 51))))
  (should (equal nil (circadian-a-earlier-b-p '(19 20) '(19 19))))
  (should (equal t (circadian-a-earlier-b-p '(20 20) '(20 20)))))



(ert-deftest test-circadian-setup-benchmark ()
  "Benchmark (circadian-setup)."
  (setq calendar-latitude 49.0)
  (setq calendar-longitude 8.0)
  (setq circadian-themes '((:sunrise . wombat)
                           (:sunset  . tango)))

  (print (solar-sunrise-sunset (calendar-current-date)))
  (print (cl-first (cl-first (solar-sunrise-sunset (calendar-current-date)))))
  (should (equal t (circadian-check-calendar)))
  (let ((elapsed (benchmark-elapse (circadian-setup))))
    (should (equal t (< elapsed 0.05)))
    (print (concat "(circadian-setup) took " (format "%.10f seconds" elapsed)))))



(ert-deftest test-circadian-invalid-solar-sunrise-sunset ()
  :expected-result :failed
  "Test to address issue #27.
https://github.com/guidoschmidt/circadian.el/issues/27"
  (setq calendar-latitude 79.482623)
  (setq calendar-longitude 5.318703)
  (setq circadian-themes '((:sunrise . adwaita)
                           (:sunset  . tango)))
  (circadian-setup))



(defvar test-order '(member
                     test-circadian-check-calendar
                     test-circadian-filter-and-activate-themes
                     test-circadian-activate-latest-theme
                     test-circadian-sunrise-sunset
                     test-circadian-time-comparisons
                     test-circadian-setup-benchmark
                     test-circadian-invalid-solar-sunrise-sunset
                     test-circadian-sunrise-sunset-timezones))

(provide 'circadian.el-test)
;;; circadian.el-test.el ends here<|MERGE_RESOLUTION|>--- conflicted
+++ resolved
@@ -7,14 +7,6 @@
 (require 'benchmark)
 
 (load (expand-file-name "circadian.el" default-directory))
-
-
-(ert-deftest test-circadian-check-calendar ()
-  "Test `circadian-check-calendar'."
-  ;; (should (equal nil (circadian-check-calendar)))
-  (setq calendar-latitude 49.0)
-  (setq calendar-longitude 8.5)
-  (should (not (equal nil (circadian-check-calendar)))))
 
 (ert-deftest test-circadian-filter-and-activate-themes ()
   "Test filtering of `circadian-themes' list`."
@@ -94,28 +86,6 @@
 (ert-deftest test-circadian-sunrise-sunset ()
   "Test :sunrise and :sunset keywords for theme switching.
 @TODO currently failing, needs a fix"
-<<<<<<< HEAD
-  (setq calendar-latitude 49.329896)
-  (setq calendar-longitude 8.570925)
-
-  (should (equal t (circadian-check-calendar)))
-  
-  (setq circadian-themes '((:sunrise . wombat)
-                           (:sunset  . adwaita)))
-  (circadian-setup)
-
-  ;; Test if sunrise theme was activated
-  (with-mock
-   (stub circadian-now-time => '(12 21 0))
-   (circadian-activate-latest-theme)
-   (should (equal 'wombat (cl-first custom-enabled-themes))))
-   
-  ;; Test if sunset theme was activated
-  (with-mock
-   (stub circadian-now-time => '(23 50 0))
-   (circadian-activate-latest-theme)
-   (should (equal 'adwaita (cl-first custom-enabled-themes)))))
-=======
   (with-mock
    (setq calendar-latitude 49.329896)
    (setq calendar-longitude 8.570925)
@@ -128,7 +98,6 @@
    (stub circadian-now-time => '(22 30 0))
    (circadian-activate-latest-theme)
    (should (equal 'wombat (cl-first custom-enabled-themes)))))
->>>>>>> ed24f8d3
 
 
 
@@ -139,11 +108,7 @@
   (setq calendar-longitude -74.005973)
   (setq calendar-time-zone -360)
   (setq circadian-themes '((:sunrise . wombat)
-                           (:sunset . adwaita)))
-  (with-mock
-   (stub circadian-now-time => '(12 0 0))
-   (circadian-activate-latest-theme)
-   (should (equal 'wombat (cl-first custom-enabled-themes)))))
+                           (:sunset . adwaita))))
 
 
 
@@ -162,14 +127,10 @@
 
 (ert-deftest test-circadian-setup-benchmark ()
   "Benchmark (circadian-setup)."
-  (setq calendar-latitude 49.0)
-  (setq calendar-longitude 8.0)
+  (setq calendar-latitude 49)
+  (setq calendar-longitude 5)
   (setq circadian-themes '((:sunrise . wombat)
                            (:sunset  . tango)))
-
-  (print (solar-sunrise-sunset (calendar-current-date)))
-  (print (cl-first (cl-first (solar-sunrise-sunset (calendar-current-date)))))
-  (should (equal t (circadian-check-calendar)))
   (let ((elapsed (benchmark-elapse (circadian-setup))))
     (should (equal t (< elapsed 0.05)))
     (print (concat "(circadian-setup) took " (format "%.10f seconds" elapsed)))))
@@ -189,7 +150,6 @@
 
 
 (defvar test-order '(member
-                     test-circadian-check-calendar
                      test-circadian-filter-and-activate-themes
                      test-circadian-activate-latest-theme
                      test-circadian-sunrise-sunset
